"""Testing the metric for classification with imbalanced dataset"""

from __future__ import division, print_function

from functools import partial

import numpy as np

from numpy.testing import (assert_array_almost_equal, assert_array_equal,
                           assert_no_warnings, assert_equal,
                           assert_raises)
from sklearn.utils.testing import assert_warns_message, ignore_warnings

from sklearn import datasets
from sklearn import svm

from sklearn.preprocessing import label_binarize
from sklearn.utils.fixes import np_version
from sklearn.utils.testing import assert_not_equal, assert_raise_message
from sklearn.utils.validation import check_random_state
from sklearn.metrics import (accuracy_score, average_precision_score,
                             brier_score_loss, cohen_kappa_score,
                             jaccard_similarity_score, precision_score,
                             recall_score, roc_auc_score)

from imblearn.metrics import sensitivity_specificity_support
from imblearn.metrics import sensitivity_score
from imblearn.metrics import specificity_score
from imblearn.metrics import geometric_mean_score
from imblearn.metrics import make_index_balanced_accuracy
from imblearn.metrics import classification_report_imbalanced

RND_SEED = 42

###############################################################################
# Utilities for testing


def make_prediction(dataset=None, binary=False):
    """Make some classification predictions on a toy dataset using a SVC
    If binary is True restrict to a binary classification problem instead of a
    multiclass classification problem
    """

    if dataset is None:
        # import some data to play with
        dataset = datasets.load_iris()

    X = dataset.data
    y = dataset.target

    if binary:
        # restrict to a binary classification task
        X, y = X[y < 2], y[y < 2]

    n_samples, n_features = X.shape
    p = np.arange(n_samples)

    rng = check_random_state(37)
    rng.shuffle(p)
    X, y = X[p], y[p]
    half = int(n_samples / 2)

    # add noisy features to make the problem harder and avoid perfect results
    rng = np.random.RandomState(0)
    X = np.c_[X, rng.randn(n_samples, 200 * n_features)]

    # run classifier, get class probabilities and label predictions
    clf = svm.SVC(kernel='linear', probability=True, random_state=0)
    probas_pred = clf.fit(X[:half], y[:half]).predict_proba(X[half:])

    if binary:
        # only interested in probabilities of the positive case
        # XXX: do we really want a special API for the binary case?
        probas_pred = probas_pred[:, 1]

    y_pred = clf.predict(X[half:])
    y_true = y[half:]

    return y_true, y_pred, probas_pred


###############################################################################
# Tests


def test_sensitivity_specificity_score_binary():
    y_true, y_pred, _ = make_prediction(binary=True)

    # detailed measures for each class
    sen, spe, sup = sensitivity_specificity_support(
        y_true, y_pred, average=None)
    assert_array_almost_equal(sen, [0.88, 0.68], 2)
    assert_array_almost_equal(spe, [0.68, 0.88], 2)
    assert_array_equal(sup, [25, 25])

    # individual scoring function that can be used for grid search: in the
    # binary class case the score is the value of the measure for the positive
    # class (e.g. label == 1). This is deprecated for average != 'binary'.
    for kwargs, my_assert in [({}, assert_no_warnings), ({
            'average': 'binary'
    }, assert_no_warnings)]:
        sen = my_assert(sensitivity_score, y_true, y_pred, **kwargs)
        assert_array_almost_equal(sen, 0.68, 2)

        spe = my_assert(specificity_score, y_true, y_pred, **kwargs)
        assert_array_almost_equal(spe, 0.88, 2)


def test_sensitivity_specificity_f_binary_single_class():
    # Such a case may occur with non-stratified cross-validation
    assert_equal(1., sensitivity_score([1, 1], [1, 1]))
    assert_equal(0., specificity_score([1, 1], [1, 1]))

    assert_equal(0., sensitivity_score([-1, -1], [-1, -1]))
    assert_equal(0., specificity_score([-1, -1], [-1, -1]))


@ignore_warnings
def test_sensitivity_specificity_extra_labels():
    y_true = [1, 3, 3, 2]
    y_pred = [1, 1, 3, 2]

    # No average: zeros in array
    actual = specificity_score(
        y_true, y_pred, labels=[0, 1, 2, 3, 4], average=None)
    assert_array_almost_equal([1., 0.67, 1., 1., 1.], actual, 2)

    # Macro average is changed
    actual = specificity_score(
        y_true, y_pred, labels=[0, 1, 2, 3, 4], average='macro')
    assert_array_almost_equal(np.mean([1., 0.67, 1., 1., 1.]), actual, 2)

    # Check for micro
    actual = specificity_score(
        y_true, y_pred, labels=[0, 1, 2, 3, 4], average='micro')
    assert_array_almost_equal(15. / 16., actual)

    # Check for weighted
    actual = specificity_score(
        y_true, y_pred, labels=[0, 1, 2, 3, 4], average='macro')
    assert_array_almost_equal(np.mean([1., 0.67, 1., 1., 1.]), actual, 2)


@ignore_warnings
def test_sensitivity_specificity_ignored_labels():
    y_true = [1, 1, 2, 3]
    y_pred = [1, 3, 3, 3]

    specificity_13 = partial(specificity_score, y_true, y_pred, labels=[1, 3])
    specificity_all = partial(specificity_score, y_true, y_pred, labels=None)

<<<<<<< HEAD
    assert_array_almost_equal([1., 0.33], specificity_13(average=None), 2)
    assert_almost_equal(
        np.mean([1., 0.33]), specificity_13(average='macro'), 2)
    assert_almost_equal(
=======
    assert_allclose([1., 0.33], specificity_13(average=None), rtol=R_TOL)
    assert_allclose(
        np.mean([1., 0.33]), specificity_13(average='macro'), rtol=R_TOL)
    assert_allclose(
>>>>>>> 987ddbc2
        np.average(
            [1., .33], weights=[2., 1.]),
        specificity_13(average='weighted'),
        rtol=R_TOL)
    assert_allclose(3. / (3. + 2.), specificity_13(average='micro'),
                    rtol=R_TOL)

    # ensure the above were meaningful tests:
    for average in ['macro', 'weighted', 'micro']:
        assert_not_equal(
            specificity_13(average=average), specificity_all(average=average))


def test_sensitivity_specificity_error_multilabels():
    y_true = [1, 3, 3, 2]
    y_pred = [1, 1, 3, 2]
    y_true_bin = label_binarize(y_true, classes=np.arange(5))
    y_pred_bin = label_binarize(y_pred, classes=np.arange(5))

    assert_raises(ValueError, sensitivity_score, y_true_bin, y_pred_bin)


@ignore_warnings
def test_sensitivity_specificity_support_errors():
    y_true, y_pred, _ = make_prediction(binary=True)

    # Bad pos_label
    assert_raises(
        ValueError,
        sensitivity_specificity_support,
        y_true,
        y_pred,
        pos_label=2,
        average='binary')

    # Bad average option
    assert_raises(
        ValueError,
        sensitivity_specificity_support, [0, 1, 2], [1, 2, 0],
        average='mega')


def test_sensitivity_specificity_unused_pos_label():
    # but average != 'binary'; even if data is binary
    assert_warns_message(
        UserWarning,
        "Note that pos_label (set to 2) is "
        "ignored when average != 'binary' (got 'macro'). You "
        "may use labels=[pos_label] to specify a single "
        "positive class.",
        sensitivity_specificity_support, [1, 2, 1], [1, 2, 2],
        pos_label=2,
        average='macro')


def test_geometric_mean_support_binary():
    y_true, y_pred, _ = make_prediction(binary=True)

    # compute the geometric mean for the binary problem
    geo_mean = geometric_mean_score(y_true, y_pred)

    assert_allclose(geo_mean, 0.77, rtol=R_TOL)


def test_geometric_mean_multiclass():
    y_true = [0, 0, 1, 1]
    y_pred = [0, 0, 1, 1]
<<<<<<< HEAD
    assert_almost_equal(geometric_mean_score(y_true, y_pred), 1.0, 10)

    y_true = [0, 0, 0, 0]
    y_pred = [1, 1, 1, 1]
    assert_almost_equal(geometric_mean_score(y_true, y_pred), 0.0, 10)
=======
    assert_allclose(geometric_mean_score(y_true, y_pred), 1.0, rtol=R_TOL)

    y_true = [0, 0, 0, 0]
    y_pred = [1, 1, 1, 1]
    assert_allclose(geometric_mean_score(y_true, y_pred), 0.0, rtol=R_TOL)
>>>>>>> 987ddbc2

    cor = 0.001
    y_true = [0, 0, 0, 0]
    y_pred = [0, 0, 0, 0]
<<<<<<< HEAD
    assert_almost_equal(geometric_mean_score(y_true, y_pred, correction=cor),
                        1.0, 10)

    y_true = [0, 0, 0, 0]
    y_pred = [1, 1, 1, 1]
    assert_almost_equal(geometric_mean_score(y_true, y_pred, correction=cor),
                        cor, 10)

    y_true = [0, 0, 1, 1]
    y_pred = [0, 1, 1, 0]
    assert_almost_equal(geometric_mean_score(y_true, y_pred, correction=cor),
                        0.5, 10)

    y_true = [0, 1, 2, 0, 1, 2]
    y_pred = [0, 2, 1, 0, 0, 1]
    assert_almost_equal(geometric_mean_score(y_true, y_pred, correction=cor),
                        (1*cor*cor)**(1.0/3.0), 10)

    y_true = [0, 1, 2, 3, 4, 5]
    y_pred = [0, 1, 2, 3, 4, 5]
    assert_almost_equal(geometric_mean_score(y_true, y_pred, correction=cor),
                        1, 10)

    y_true = [0, 1, 1, 1, 1, 0]
    y_pred = [0, 0, 1, 1, 1, 1]
    assert_almost_equal(geometric_mean_score(y_true, y_pred, correction=cor),
                        (0.5*0.75)**0.5, 10)

    y_true = [0, 1, 2, 0, 1, 2]
    y_pred = [0, 2, 1, 0, 0, 1]
    assert_almost_equal(geometric_mean_score(y_true, y_pred, average='macro'),
                        0.47140452079103168, 10)
    assert_almost_equal(geometric_mean_score(y_true, y_pred, average='micro'),
                        0.47140452079103168, 10)
    assert_almost_equal(geometric_mean_score(y_true, y_pred,
                                             average='weighted'),
                        0.47140452079103168, 10)
    assert_almost_equal(geometric_mean_score(y_true, y_pred, average=None),
                        [0.8660254, 0.0, 0.0])

    y_true = [0, 1, 2, 0, 1, 2]
    y_pred = [0, 1, 1, 0, 0, 1]
    assert_almost_equal(geometric_mean_score(y_true, y_pred, labels=[0, 1]),
                        0.70710678118654752, 10)
    assert_almost_equal(geometric_mean_score(y_true, y_pred, labels=[0, 1],
                                             sample_weight=[1, 2, 1, 1, 2, 1]),
                        0.70710678118654752, 10)
    assert_almost_equal(geometric_mean_score(y_true, y_pred, labels=[0, 1],
                                             sample_weight=[1, 2, 1, 1, 2, 1],
                                             average='weighted'),
                        0.3333333333, 10)
=======
    assert_allclose(geometric_mean_score(y_true, y_pred, correction=cor),
                    1.0, rtol=R_TOL)

    y_true = [0, 0, 0, 0]
    y_pred = [1, 1, 1, 1]
    assert_allclose(geometric_mean_score(y_true, y_pred, correction=cor),
                    cor, rtol=R_TOL)

    y_true = [0, 0, 1, 1]
    y_pred = [0, 1, 1, 0]
    assert_allclose(geometric_mean_score(y_true, y_pred, correction=cor),
                    0.5, rtol=R_TOL)

    y_true = [0, 1, 2, 0, 1, 2]
    y_pred = [0, 2, 1, 0, 0, 1]
    assert_allclose(geometric_mean_score(y_true, y_pred, correction=cor),
                    (1*cor*cor)**(1.0/3.0), rtol=R_TOL)

    y_true = [0, 1, 2, 3, 4, 5]
    y_pred = [0, 1, 2, 3, 4, 5]
    assert_allclose(geometric_mean_score(y_true, y_pred, correction=cor),
                    1, rtol=R_TOL)

    y_true = [0, 1, 1, 1, 1, 0]
    y_pred = [0, 0, 1, 1, 1, 1]
    assert_allclose(geometric_mean_score(y_true, y_pred, correction=cor),
                    (0.5*0.75)**0.5, rtol=R_TOL)

    y_true = [0, 1, 2, 0, 1, 2]
    y_pred = [0, 2, 1, 0, 0, 1]
    assert_allclose(geometric_mean_score(y_true, y_pred, average='macro'),
                    0.47140452079103168, rtol=R_TOL)
    assert_allclose(geometric_mean_score(y_true, y_pred, average='micro'),
                    0.47140452079103168, rtol=R_TOL)
    assert_allclose(geometric_mean_score(y_true, y_pred,
                                         average='weighted'),
                    0.47140452079103168, rtol=R_TOL)
    assert_allclose(geometric_mean_score(y_true, y_pred, average=None),
                    [0.8660254, 0.0, 0.0], rtol=R_TOL)

    y_true = [0, 1, 2, 0, 1, 2]
    y_pred = [0, 1, 1, 0, 0, 1]
    assert_allclose(geometric_mean_score(y_true, y_pred, labels=[0, 1]),
                    0.70710678118654752, rtol=R_TOL)
    assert_allclose(geometric_mean_score(y_true, y_pred, labels=[0, 1],
                                         sample_weight=[1, 2, 1, 1, 2, 1]),
                    0.70710678118654752, rtol=R_TOL)
    assert_allclose(geometric_mean_score(y_true, y_pred, labels=[0, 1],
                                         sample_weight=[1, 2, 1, 1, 2, 1],
                                         average='weighted'),
                    0.3333333333, rtol=R_TOL)
>>>>>>> 987ddbc2

    y_true, y_pred, _ = make_prediction(binary=False)

    geo_mean = geometric_mean_score(y_true, y_pred)
<<<<<<< HEAD
    assert_array_almost_equal(geo_mean, 0.41, 2)
=======
    assert_allclose(geo_mean, 0.41, rtol=R_TOL)
>>>>>>> 987ddbc2

    # Compute the geometric mean for each of the classes
    geo_mean = geometric_mean_score(y_true, y_pred, average=None)
    assert_array_almost_equal(geo_mean, [0.85, 0.29, 0.7], 2)

    # average tests
    geo_mean = geometric_mean_score(y_true, y_pred, average='macro')
    assert_allclose(geo_mean, 0.68, rtol=R_TOL)

    geo_mean = geometric_mean_score(y_true, y_pred, average='weighted')
    assert_array_almost_equal(geo_mean, 0.65, 2)

def test_iba_geo_mean_binary():
    y_true, y_pred, _ = make_prediction(binary=True)

    iba_gmean = make_index_balanced_accuracy(
        alpha=0.5, squared=True)(geometric_mean_score)
    iba = iba_gmean(y_true, y_pred)

    assert_allclose(iba, 0.5948, rtol=R_TOL)


def _format_report(report):
    return ' '.join(report.split())


def test_classification_report_imbalanced_multiclass():
    iris = datasets.load_iris()
    y_true, y_pred, _ = make_prediction(dataset=iris, binary=False)

    # print classification report with class names
    expected_report = ('pre rec spe f1 geo iba sup setosa 0.83 0.79 0.92 '
                       '0.81 0.86 0.74 24 versicolor 0.33 0.10 0.86 0.15 '
                       '0.44 0.19 31 virginica 0.42 0.90 0.55 0.57 0.63 '
                       '0.37 20 avg / total 0.51 0.53 0.80 0.47 0.62 0.41 75')

    report = classification_report_imbalanced(
        y_true,
        y_pred,
        labels=np.arange(len(iris.target_names)),
        target_names=iris.target_names)
    assert_equal(_format_report(report), expected_report)
    # print classification report with label detection
    expected_report = ('pre rec spe f1 geo iba sup 0 0.83 0.79 0.92 0.81 '
                       '0.86 0.74 24 1 0.33 0.10 0.86 0.15 0.44 0.19 31 2 '
                       '0.42 0.90 0.55 0.57 0.63 0.37 20 avg / total 0.51 '
                       '0.53 0.80 0.47 0.62 0.41 75')

    report = classification_report_imbalanced(y_true, y_pred)
    assert_equal(_format_report(report), expected_report)


def test_classification_report_imbalanced_multiclass_with_digits():
    iris = datasets.load_iris()
    y_true, y_pred, _ = make_prediction(dataset=iris, binary=False)

    # print classification report with class names
    expected_report = ('pre rec spe f1 geo iba sup setosa 0.82609 0.79167 '
                       '0.92157 0.80851 0.86409 0.74085 24 versicolor '
                       '0.33333 0.09677 0.86364 0.15000 0.43809 0.18727 31 '
                       'virginica 0.41860 0.90000 0.54545 0.57143 0.62645 '
                       '0.37208 20 avg / total 0.51375 0.53333 0.79733 '
                       '0.47310 0.62464 0.41370 75')
    report = classification_report_imbalanced(
        y_true,
        y_pred,
        labels=np.arange(len(iris.target_names)),
        target_names=iris.target_names,
        digits=5)
    assert_equal(_format_report(report), expected_report)
    # print classification report with label detection
    expected_report = ('pre rec spe f1 geo iba sup 0 0.83 0.79 0.92 0.81 '
                       '0.86 0.74 24 1 0.33 0.10 0.86 0.15 0.44 0.19 31 2 '
                       '0.42 0.90 0.55 0.57 0.63 0.37 20 avg / total 0.51 '
                       '0.53 0.80 0.47 0.62 0.41 75')
    report = classification_report_imbalanced(y_true, y_pred)
    assert_equal(_format_report(report), expected_report)


def test_classification_report_imbalanced_multiclass_with_string_label():
    y_true, y_pred, _ = make_prediction(binary=False)

    y_true = np.array(["blue", "green", "red"])[y_true]
    y_pred = np.array(["blue", "green", "red"])[y_pred]

    expected_report = ('pre rec spe f1 geo iba sup blue 0.83 0.79 0.92 '
                       '0.81 0.86 0.74 24 green 0.33 0.10 0.86 0.15 0.44 '
                       '0.19 31 red 0.42 0.90 0.55 0.57 0.63 0.37 20 '
                       'avg / total 0.51 0.53 0.80 0.47 0.62 0.41 75')
    report = classification_report_imbalanced(y_true, y_pred)
    assert_equal(_format_report(report), expected_report)

    expected_report = ('pre rec spe f1 geo iba sup a 0.83 0.79 0.92 0.81 '
                       '0.86 0.74 24 b 0.33 0.10 0.86 0.15 0.44 0.19 31 '
                       'c 0.42 0.90 0.55 0.57 0.63 0.37 20 avg / total '
                       '0.51 0.53 0.80 0.47 0.62 0.41 75')
    report = classification_report_imbalanced(
        y_true, y_pred, target_names=["a", "b", "c"])
    assert_equal(_format_report(report), expected_report)


def test_classification_report_imbalanced_multiclass_with_unicode_label():
    y_true, y_pred, _ = make_prediction(binary=False)

    labels = np.array([u"blue\xa2", u"green\xa2", u"red\xa2"])
    y_true = labels[y_true]
    y_pred = labels[y_pred]

    expected_report = (u'pre rec spe f1 geo iba sup blue\xa2 0.83 0.79 '
                       u'0.92 0.81 0.86 0.74 24 green\xa2 0.33 0.10 0.86 '
                       u'0.15 0.44 0.19 31 red\xa2 0.42 0.90 0.55 0.57 0.63 '
                       u'0.37 20 avg / total 0.51 0.53 0.80 0.47 0.62 0.41 75')
    if np_version[:3] < (1, 7, 0):
        expected_message = ("NumPy < 1.7.0 does not implement"
                            " searchsorted on unicode data correctly.")
        assert_raise_message(RuntimeError, expected_message,
                             classification_report_imbalanced, y_true, y_pred)
    else:
        report = classification_report_imbalanced(y_true, y_pred)
        assert_equal(_format_report(report), expected_report)


def test_classification_report_imbalanced_multiclass_with_long_string_label():
    y_true, y_pred, _ = make_prediction(binary=False)

    labels = np.array(["blue", "green" * 5, "red"])
    y_true = labels[y_true]
    y_pred = labels[y_pred]

    expected_report = ('pre rec spe f1 geo iba sup blue 0.83 0.79 0.92 0.81 '
                       '0.86 0.74 24 greengreengreengreengreen 0.33 0.10 '
                       '0.86 0.15 0.44 0.19 31 red 0.42 0.90 0.55 0.57 0.63 '
                       '0.37 20 avg / total 0.51 0.53 0.80 0.47 0.62 0.41 75')

    report = classification_report_imbalanced(y_true, y_pred)
    assert_equal(_format_report(report), expected_report)


def test_iba_sklearn_metrics():
    y_true, y_pred, _ = make_prediction(binary=True)

    acc = make_index_balanced_accuracy(alpha=0.5, squared=True)(
        accuracy_score)
    score = acc(y_true, y_pred)
    assert_equal(score, 0.54756)

    jss = make_index_balanced_accuracy(alpha=0.5, squared=True)(
        jaccard_similarity_score)
    score = jss(y_true, y_pred)
    assert_equal(score, 0.54756)

    pre = make_index_balanced_accuracy(alpha=0.5, squared=True)(
        precision_score)
    score = pre(y_true, y_pred)
    assert_equal(score, 0.65025)

    rec = make_index_balanced_accuracy(alpha=0.5, squared=True)(
        recall_score)
    score = rec(y_true, y_pred)
    assert_equal(score, 0.41616000000000009)


def test_iba_error_y_score_prob():
    y_true, y_pred, _ = make_prediction(binary=True)

    aps = make_index_balanced_accuracy(alpha=0.5, squared=True)(
        average_precision_score)
    assert_raises(AttributeError, aps, y_true, y_pred)

    brier = make_index_balanced_accuracy(alpha=0.5, squared=True)(
        brier_score_loss)
    assert_raises(AttributeError, brier, y_true, y_pred)

    kappa = make_index_balanced_accuracy(alpha=0.5, squared=True)(
        cohen_kappa_score)
    assert_raises(AttributeError, kappa, y_true, y_pred)

    ras = make_index_balanced_accuracy(alpha=0.5, squared=True)(
        roc_auc_score)
    assert_raises(AttributeError, ras, y_true, y_pred)<|MERGE_RESOLUTION|>--- conflicted
+++ resolved
@@ -6,7 +6,7 @@
 
 import numpy as np
 
-from numpy.testing import (assert_array_almost_equal, assert_array_equal,
+from numpy.testing import (assert_allclose, assert_array_equal,
                            assert_no_warnings, assert_equal,
                            assert_raises)
 from sklearn.utils.testing import assert_warns_message, ignore_warnings
@@ -31,6 +31,7 @@
 from imblearn.metrics import classification_report_imbalanced
 
 RND_SEED = 42
+R_TOL = 1e-2
 
 ###############################################################################
 # Utilities for testing
@@ -90,8 +91,8 @@
     # detailed measures for each class
     sen, spe, sup = sensitivity_specificity_support(
         y_true, y_pred, average=None)
-    assert_array_almost_equal(sen, [0.88, 0.68], 2)
-    assert_array_almost_equal(spe, [0.68, 0.88], 2)
+    assert_allclose(sen, [0.88, 0.68], rtol=R_TOL)
+    assert_allclose(spe, [0.68, 0.88], rtol=R_TOL)
     assert_array_equal(sup, [25, 25])
 
     # individual scoring function that can be used for grid search: in the
@@ -101,10 +102,10 @@
             'average': 'binary'
     }, assert_no_warnings)]:
         sen = my_assert(sensitivity_score, y_true, y_pred, **kwargs)
-        assert_array_almost_equal(sen, 0.68, 2)
+        assert_allclose(sen, 0.68, rtol=R_TOL)
 
         spe = my_assert(specificity_score, y_true, y_pred, **kwargs)
-        assert_array_almost_equal(spe, 0.88, 2)
+        assert_allclose(spe, 0.88, rtol=R_TOL)
 
 
 def test_sensitivity_specificity_f_binary_single_class():
@@ -124,22 +125,22 @@
     # No average: zeros in array
     actual = specificity_score(
         y_true, y_pred, labels=[0, 1, 2, 3, 4], average=None)
-    assert_array_almost_equal([1., 0.67, 1., 1., 1.], actual, 2)
+    assert_allclose([1., 0.67, 1., 1., 1.], actual, rtol=R_TOL)
 
     # Macro average is changed
     actual = specificity_score(
         y_true, y_pred, labels=[0, 1, 2, 3, 4], average='macro')
-    assert_array_almost_equal(np.mean([1., 0.67, 1., 1., 1.]), actual, 2)
+    assert_allclose(np.mean([1., 0.67, 1., 1., 1.]), actual, rtol=R_TOL)
 
     # Check for micro
     actual = specificity_score(
         y_true, y_pred, labels=[0, 1, 2, 3, 4], average='micro')
-    assert_array_almost_equal(15. / 16., actual)
+    assert_allclose(15. / 16., actual, rtol=R_TOL)
 
     # Check for weighted
     actual = specificity_score(
         y_true, y_pred, labels=[0, 1, 2, 3, 4], average='macro')
-    assert_array_almost_equal(np.mean([1., 0.67, 1., 1., 1.]), actual, 2)
+    assert_allclose(np.mean([1., 0.67, 1., 1., 1.]), actual, rtol=R_TOL)
 
 
 @ignore_warnings
@@ -150,17 +151,10 @@
     specificity_13 = partial(specificity_score, y_true, y_pred, labels=[1, 3])
     specificity_all = partial(specificity_score, y_true, y_pred, labels=None)
 
-<<<<<<< HEAD
-    assert_array_almost_equal([1., 0.33], specificity_13(average=None), 2)
-    assert_almost_equal(
-        np.mean([1., 0.33]), specificity_13(average='macro'), 2)
-    assert_almost_equal(
-=======
     assert_allclose([1., 0.33], specificity_13(average=None), rtol=R_TOL)
     assert_allclose(
         np.mean([1., 0.33]), specificity_13(average='macro'), rtol=R_TOL)
     assert_allclose(
->>>>>>> 987ddbc2
         np.average(
             [1., .33], weights=[2., 1.]),
         specificity_13(average='weighted'),
@@ -228,76 +222,15 @@
 def test_geometric_mean_multiclass():
     y_true = [0, 0, 1, 1]
     y_pred = [0, 0, 1, 1]
-<<<<<<< HEAD
-    assert_almost_equal(geometric_mean_score(y_true, y_pred), 1.0, 10)
-
-    y_true = [0, 0, 0, 0]
-    y_pred = [1, 1, 1, 1]
-    assert_almost_equal(geometric_mean_score(y_true, y_pred), 0.0, 10)
-=======
     assert_allclose(geometric_mean_score(y_true, y_pred), 1.0, rtol=R_TOL)
 
     y_true = [0, 0, 0, 0]
     y_pred = [1, 1, 1, 1]
     assert_allclose(geometric_mean_score(y_true, y_pred), 0.0, rtol=R_TOL)
->>>>>>> 987ddbc2
 
     cor = 0.001
     y_true = [0, 0, 0, 0]
     y_pred = [0, 0, 0, 0]
-<<<<<<< HEAD
-    assert_almost_equal(geometric_mean_score(y_true, y_pred, correction=cor),
-                        1.0, 10)
-
-    y_true = [0, 0, 0, 0]
-    y_pred = [1, 1, 1, 1]
-    assert_almost_equal(geometric_mean_score(y_true, y_pred, correction=cor),
-                        cor, 10)
-
-    y_true = [0, 0, 1, 1]
-    y_pred = [0, 1, 1, 0]
-    assert_almost_equal(geometric_mean_score(y_true, y_pred, correction=cor),
-                        0.5, 10)
-
-    y_true = [0, 1, 2, 0, 1, 2]
-    y_pred = [0, 2, 1, 0, 0, 1]
-    assert_almost_equal(geometric_mean_score(y_true, y_pred, correction=cor),
-                        (1*cor*cor)**(1.0/3.0), 10)
-
-    y_true = [0, 1, 2, 3, 4, 5]
-    y_pred = [0, 1, 2, 3, 4, 5]
-    assert_almost_equal(geometric_mean_score(y_true, y_pred, correction=cor),
-                        1, 10)
-
-    y_true = [0, 1, 1, 1, 1, 0]
-    y_pred = [0, 0, 1, 1, 1, 1]
-    assert_almost_equal(geometric_mean_score(y_true, y_pred, correction=cor),
-                        (0.5*0.75)**0.5, 10)
-
-    y_true = [0, 1, 2, 0, 1, 2]
-    y_pred = [0, 2, 1, 0, 0, 1]
-    assert_almost_equal(geometric_mean_score(y_true, y_pred, average='macro'),
-                        0.47140452079103168, 10)
-    assert_almost_equal(geometric_mean_score(y_true, y_pred, average='micro'),
-                        0.47140452079103168, 10)
-    assert_almost_equal(geometric_mean_score(y_true, y_pred,
-                                             average='weighted'),
-                        0.47140452079103168, 10)
-    assert_almost_equal(geometric_mean_score(y_true, y_pred, average=None),
-                        [0.8660254, 0.0, 0.0])
-
-    y_true = [0, 1, 2, 0, 1, 2]
-    y_pred = [0, 1, 1, 0, 0, 1]
-    assert_almost_equal(geometric_mean_score(y_true, y_pred, labels=[0, 1]),
-                        0.70710678118654752, 10)
-    assert_almost_equal(geometric_mean_score(y_true, y_pred, labels=[0, 1],
-                                             sample_weight=[1, 2, 1, 1, 2, 1]),
-                        0.70710678118654752, 10)
-    assert_almost_equal(geometric_mean_score(y_true, y_pred, labels=[0, 1],
-                                             sample_weight=[1, 2, 1, 1, 2, 1],
-                                             average='weighted'),
-                        0.3333333333, 10)
-=======
     assert_allclose(geometric_mean_score(y_true, y_pred, correction=cor),
                     1.0, rtol=R_TOL)
 
@@ -349,27 +282,23 @@
                                          sample_weight=[1, 2, 1, 1, 2, 1],
                                          average='weighted'),
                     0.3333333333, rtol=R_TOL)
->>>>>>> 987ddbc2
 
     y_true, y_pred, _ = make_prediction(binary=False)
 
     geo_mean = geometric_mean_score(y_true, y_pred)
-<<<<<<< HEAD
-    assert_array_almost_equal(geo_mean, 0.41, 2)
-=======
     assert_allclose(geo_mean, 0.41, rtol=R_TOL)
->>>>>>> 987ddbc2
 
     # Compute the geometric mean for each of the classes
     geo_mean = geometric_mean_score(y_true, y_pred, average=None)
-    assert_array_almost_equal(geo_mean, [0.85, 0.29, 0.7], 2)
+    assert_allclose(geo_mean, [0.85, 0.29, 0.7], rtol=R_TOL)
 
     # average tests
     geo_mean = geometric_mean_score(y_true, y_pred, average='macro')
     assert_allclose(geo_mean, 0.68, rtol=R_TOL)
 
     geo_mean = geometric_mean_score(y_true, y_pred, average='weighted')
-    assert_array_almost_equal(geo_mean, 0.65, 2)
+    assert_allclose(geo_mean, 0.65, rtol=R_TOL)
+
 
 def test_iba_geo_mean_binary():
     y_true, y_pred, _ = make_prediction(binary=True)
