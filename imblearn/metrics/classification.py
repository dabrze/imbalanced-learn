# coding: utf-8
"""Metrics to assess performance on classification task given class prediction

Functions named as ``*_score`` return a scalar value to maximize: the higher
the better

Function named as ``*_error`` or ``*_loss`` return a scalar value to minimize:
the lower the better
"""

# Authors: Guillaume Lemaitre <g.lemaitre58@gmail.com>
#          Dariusz Brzezinski
# License: MIT

from __future__ import division

import warnings
import logging
import functools

from inspect import getcallargs

import numpy as np
import scipy as sp

from sklearn.metrics.classification import (_check_targets, _prf_divide,
                                            precision_recall_fscore_support)
from sklearn.preprocessing import LabelEncoder
from sklearn.utils.fixes import bincount
from sklearn.utils.multiclass import unique_labels

try:
    from inspect import signature
except ImportError:
    from sklearn.externals.funcsigs import signature


LOGGER = logging.getLogger(__name__)


def sensitivity_specificity_support(y_true,
                                    y_pred,
                                    labels=None,
                                    pos_label=1,
                                    average=None,
                                    warn_for=('sensitivity', 'specificity'),
                                    sample_weight=None):
    """Compute sensitivity, specificity, and support for each class

    The sensitivity is the ratio ``tp / (tp + fn)`` where ``tp`` is the number
    of true positives and ``fn`` the number of false negatives. The sensitivity
    quantifies the ability to avoid false negatives_[1].

    The specificity is the ratio ``tn / (tn + fp)`` where ``tn`` is the number
    of true negatives and ``fn`` the number of false negatives. The specificity
    quantifies the ability to avoid false positives_[1].

    The support is the number of occurrences of each class in ``y_true``.

    If ``pos_label is None`` and in binary classification, this function
    returns the average sensitivity and specificity if ``average``
    is one of ``'weighted'``.

    Parameters
    ----------
    y_true : ndarray, shape (n_samples, )
        Ground truth (correct) target values.

    y_pred : ndarray, shape (n_samples, )
        Estimated targets as returned by a classifier.

    labels : list, optional
        The set of labels to include when ``average != 'binary'``, and their
        order if ``average is None``. Labels present in the data can be
        excluded, for example to calculate a multiclass average ignoring a
        majority negative class, while labels not present in the data will
        result in 0 components in a macro average. For multilabel targets,
        labels are column indices. By default, all labels in ``y_true`` and
        ``y_pred`` are used in sorted order.

    pos_label : str or int, optional (default=1)
        The class to report if ``average='binary'`` and the data is binary.
        If the data are multiclass, this will be ignored;
        setting ``labels=[pos_label]`` and ``average != 'binary'`` will report
        scores for that label only.

    average : str or None, optional (default=None)
        If ``None``, the scores for each class are returned. Otherwise, this
        determines the type of averaging performed on the data:

        ``'binary'``:
            Only report results for the class specified by ``pos_label``.
            This is applicable only if targets (``y_{true,pred}``) are binary.
        ``'micro'``:
            Calculate metrics globally by counting the total true positives,
            false negatives and false positives.
        ``'macro'``:
            Calculate metrics for each label, and find their unweighted
            mean.  This does not take label imbalance into account.
        ``'weighted'``:
            Calculate metrics for each label, and find their average, weighted
            by support (the number of true instances for each label). This
            alters 'macro' to account for label imbalance; it can result in an
            F-score that is not between precision and recall.
        ``'samples'``:
            Calculate metrics for each instance, and find their average (only
            meaningful for multilabel classification where this differs from
            :func:`accuracy_score`).
    warn_for : tuple or set, for internal use
        This determines which warnings will be made in the case that this
        function is being used to return only one of its metrics.

    sample_weight : ndarray, shape (n_samples, )
        Sample weights.

    Returns
    -------
    sensitivity : float (if ``average`` = None) or ndarray, \
        shape (n_unique_labels, )

    specificity : float (if ``average`` = None) or ndarray, \
        shape (n_unique_labels, )

    support : int (if ``average`` = None) or ndarray, \
        shape (n_unique_labels, )
        The number of occurrences of each label in ``y_true``.

    Examples
    --------
    >>> import numpy as np
    >>> from imblearn.metrics import sensitivity_specificity_support
    >>> y_true = np.array(['cat', 'dog', 'pig', 'cat', 'dog', 'pig'])
    >>> y_pred = np.array(['cat', 'pig', 'dog', 'cat', 'cat', 'dog'])
    >>> sensitivity_specificity_support(y_true, y_pred, average='macro')
    (0.33333333333333331, 0.66666666666666663, None)
    >>> sensitivity_specificity_support(y_true, y_pred, average='micro')
    (0.33333333333333331, 0.66666666666666663, None)
    >>> sensitivity_specificity_support(y_true, y_pred, average='weighted')
    (0.33333333333333331, 0.66666666666666663, None)

    References
    ----------
    .. [1] `Wikipedia entry for the Sensitivity and specificity
           <https://en.wikipedia.org/wiki/Sensitivity_and_specificity>`_

    """
    average_options = (None, 'micro', 'macro', 'weighted', 'samples')
    if average not in average_options and average != 'binary':
        raise ValueError('average has to be one of ' + str(average_options))

    y_type, y_true, y_pred = _check_targets(y_true, y_pred)
    present_labels = unique_labels(y_true, y_pred)

    if average == 'binary':
        if y_type == 'binary':
            if pos_label not in present_labels:
                if len(present_labels) < 2:
                    # Only negative labels
                    return (0., 0., 0)
                else:
                    raise ValueError("pos_label=%r is not a valid label: %r" %
                                     (pos_label, present_labels))
            labels = [pos_label]
        else:
            raise ValueError("Target is %s but average='binary'. Please "
                             "choose another average setting." % y_type)
    elif pos_label not in (None, 1):
        warnings.warn("Note that pos_label (set to %r) is ignored when "
                      "average != 'binary' (got %r). You may use "
                      "labels=[pos_label] to specify a single positive class."
                      % (pos_label, average), UserWarning)

    if labels is None:
        labels = present_labels
        n_labels = None
    else:
        n_labels = len(labels)
        labels = np.hstack(
            [labels, np.setdiff1d(
                present_labels, labels, assume_unique=True)])

    # Calculate tp_sum, pred_sum, true_sum ###

    if y_type.startswith('multilabel'):
        raise ValueError('imblearn does not support multilabel')
    elif average == 'samples':
        raise ValueError("Sample-based precision, recall, fscore is "
                         "not meaningful outside multilabel "
                         "classification. See the accuracy_score instead.")
    else:
        le = LabelEncoder()
        le.fit(labels)
        y_true = le.transform(y_true)
        y_pred = le.transform(y_pred)
        sorted_labels = le.classes_

        # labels are now from 0 to len(labels) - 1 -> use bincount
        tp = y_true == y_pred
        tp_bins = y_true[tp]
        if sample_weight is not None:
            tp_bins_weights = np.asarray(sample_weight)[tp]
        else:
            tp_bins_weights = None

        if len(tp_bins):
            tp_sum = bincount(
                tp_bins, weights=tp_bins_weights, minlength=len(labels))
        else:
            # Pathological case
            true_sum = pred_sum = tp_sum = np.zeros(len(labels))
        if len(y_pred):
            pred_sum = bincount(
                y_pred, weights=sample_weight, minlength=len(labels))
        if len(y_true):
            true_sum = bincount(
                y_true, weights=sample_weight, minlength=len(labels))

        # Compute the true negative
        tn_sum = y_true.size - (pred_sum + true_sum - tp_sum)

        # Retain only selected labels
        indices = np.searchsorted(sorted_labels, labels[:n_labels])
        tp_sum = tp_sum[indices]
        true_sum = true_sum[indices]
        pred_sum = pred_sum[indices]
        tn_sum = tn_sum[indices]

    if average == 'micro':
        tp_sum = np.array([tp_sum.sum()])
        pred_sum = np.array([pred_sum.sum()])
        true_sum = np.array([true_sum.sum()])
        tn_sum = np.array([tn_sum.sum()])

    # Finally, we have all our sufficient statistics. Divide! #

    with np.errstate(divide='ignore', invalid='ignore'):
        # Divide, and on zero-division, set scores to 0 and warn:

        # Oddly, we may get an "invalid" rather than a "divide" error
        # here.
        specificity = _prf_divide(tn_sum, tn_sum + pred_sum - tp_sum,
                                  'specificity', 'predicted', average,
                                  warn_for)
        sensitivity = _prf_divide(tp_sum, true_sum, 'sensitivity', 'true',
                                  average, warn_for)

    # Average the results

    if average == 'weighted':
        weights = true_sum
        if weights.sum() == 0:
            return 0, 0, None
    elif average == 'samples':
        weights = sample_weight
    else:
        weights = None

    if average is not None:
        assert average != 'binary' or len(specificity) == 1
        specificity = np.average(specificity, weights=weights)
        sensitivity = np.average(sensitivity, weights=weights)
        true_sum = None  # return no support

    return sensitivity, specificity, true_sum


def sensitivity_score(y_true,
                      y_pred,
                      labels=None,
                      pos_label=1,
                      average='binary',
                      sample_weight=None):
    """Compute the sensitivity

    The sensitivity is the ratio ``tp / (tp + fn)`` where ``tp`` is the number
    of true positives and ``fn`` the number of false negatives. The sensitivity
    quantifies the ability to avoid false negatives.

    The best value is 1 and the worst value is 0.

    Parameters
    ----------
    y_true : ndarray, shape (n_samples, )
        Ground truth (correct) target values.

    y_pred : ndarray, shape (n_samples, )
        Estimated targets as returned by a classifier.

    labels : list, optional
        The set of labels to include when ``average != 'binary'``, and their
        order if ``average is None``. Labels present in the data can be
        excluded, for example to calculate a multiclass average ignoring a
        majority negative class, while labels not present in the data will
        result in 0 components in a macro average.

    pos_label : str or int, optional (default=1)
        The class to report if ``average='binary'`` and the data is binary.
        If the data are multiclass, this will be ignored;
        setting ``labels=[pos_label]`` and ``average != 'binary'`` will report
        scores for that label only.

    average : str or None, optional (default=None)
        If ``None``, the scores for each class are returned. Otherwise, this
        determines the type of averaging performed on the data:

        ``'binary'``:
            Only report results for the class specified by ``pos_label``.
            This is applicable only if targets (``y_{true,pred}``) are binary.
        ``'micro'``:
            Calculate metrics globally by counting the total true positives,
            false negatives and false positives.
        ``'macro'``:
            Calculate metrics for each label, and find their unweighted
            mean.  This does not take label imbalance into account.
        ``'weighted'``:
            Calculate metrics for each label, and find their average, weighted
            by support (the number of true instances for each label). This
            alters 'macro' to account for label imbalance; it can result in an
            F-score that is not between precision and recall.
        ``'samples'``:
            Calculate metrics for each instance, and find their average (only
            meaningful for multilabel classification where this differs from
            :func:`accuracy_score`).

    warn_for : tuple or set, for internal use
        This determines which warnings will be made in the case that this
        function is being used to return only one of its metrics.

    sample_weight : ndarray, shape (n_samples, )
        Sample weights.

    Examples
    --------
    >>> import numpy as np
    >>> from imblearn.metrics import sensitivity_score
    >>> y_true = [0, 1, 2, 0, 1, 2]
    >>> y_pred = [0, 2, 1, 0, 0, 1]
    >>> sensitivity_score(y_true, y_pred, average='macro')
    0.33333333333333331
    >>> sensitivity_score(y_true, y_pred, average='micro')
    0.33333333333333331
    >>> sensitivity_score(y_true, y_pred, average='weighted')
    0.33333333333333331
    >>> sensitivity_score(y_true, y_pred, average=None)
    array([ 1.,  0.,  0.])

    Returns
    -------
    specificity : float (if ``average`` = None) or ndarray, \
        shape (n_unique_labels, )

    """
    s, _, _ = sensitivity_specificity_support(
        y_true,
        y_pred,
        labels=labels,
        pos_label=pos_label,
        average=average,
        warn_for=('sensitivity', ),
        sample_weight=sample_weight)

    return s


def specificity_score(y_true,
                      y_pred,
                      labels=None,
                      pos_label=1,
                      average='binary',
                      sample_weight=None):
    """Compute the specificity

    The specificity is the ratio ``tp / (tp + fn)`` where ``tp`` is the number
    of true positives and ``fn`` the number of false negatives. The specificity
    is intuitively the ability of the classifier to find all the positive
    samples.

    The best value is 1 and the worst value is 0.

    Parameters
    ----------
    y_true : ndarray, shape (n_samples, )
        Ground truth (correct) target values.

    y_pred : ndarray, shape (n_samples, )
        Estimated targets as returned by a classifier.

    labels : list, optional
        The set of labels to include when ``average != 'binary'``, and their
        order if ``average is None``. Labels present in the data can be
        excluded, for example to calculate a multiclass average ignoring a
        majority negative class, while labels not present in the data will
        result in 0 components in a macro average.

    pos_label : str or int, optional (default=1)
        The class to report if ``average='binary'`` and the data is binary.
        If the data are multiclass, this will be ignored;
        setting ``labels=[pos_label]`` and ``average != 'binary'`` will report
        scores for that label only.

    average : str or None, optional (default=None)
        If ``None``, the scores for each class are returned. Otherwise, this
        determines the type of averaging performed on the data:

        ``'binary'``:
            Only report results for the class specified by ``pos_label``.
            This is applicable only if targets (``y_{true,pred}``) are binary.
        ``'micro'``:
            Calculate metrics globally by counting the total true positives,
            false negatives and false positives.
        ``'macro'``:
            Calculate metrics for each label, and find their unweighted
            mean.  This does not take label imbalance into account.
        ``'weighted'``:
            Calculate metrics for each label, and find their average, weighted
            by support (the number of true instances for each label). This
            alters 'macro' to account for label imbalance; it can result in an
            F-score that is not between precision and recall.
        ``'samples'``:
            Calculate metrics for each instance, and find their average (only
            meaningful for multilabel classification where this differs from
            :func:`accuracy_score`).

    warn_for : tuple or set, for internal use
        This determines which warnings will be made in the case that this
        function is being used to return only one of its metrics.

    sample_weight : ndarray, shape (n_samples, )
        Sample weights.

    Examples
    --------
    >>> import numpy as np
    >>> from imblearn.metrics import specificity_score
    >>> y_true = [0, 1, 2, 0, 1, 2]
    >>> y_pred = [0, 2, 1, 0, 0, 1]
    >>> specificity_score(y_true, y_pred, average='macro')
    0.66666666666666663
    >>> specificity_score(y_true, y_pred, average='micro')
    0.66666666666666663
    >>> specificity_score(y_true, y_pred, average='weighted')
    0.66666666666666663
    >>> specificity_score(y_true, y_pred, average=None)
    array([ 0.75,  0.5 ,  0.75])

    Returns
    -------
    specificity : float (if ``average`` = None) or ndarray, \
        shape (n_unique_labels, )

    """
    _, s, _ = sensitivity_specificity_support(
        y_true,
        y_pred,
        labels=labels,
        pos_label=pos_label,
        average=average,
        warn_for=('specificity', ),
        sample_weight=sample_weight)

    return s


def geometric_mean_score(y_true,
                         y_pred,
                         labels=None,
                         pos_label=1,
                         average='multiclass',
                         sample_weight=None,
                         correction=0.0):
    """Compute the geometric mean

    The geometric mean (G-mean) is the root of the product of class-wise
    sensitivity. This measure tries to maximize the accuracy on each of the
    classes while keeping these accuracies balanced. For binary classification
    G-mean is the squared root of the product of the sensitivity
    and specificity. For multi-class problems it is a higher root of the
    product of sensitivity for each class.

<<<<<<< HEAD
    For compatibility with other imbalance performance measures, G-mean can
=======
    For compatibility with other imbalance performance measures, G-mean can be
>>>>>>> 987ddbc2
    calculated for each class separately on a one-vs-rest basis when
    ``average != 'multiclass'``.

    The best value is 1 and the worst value is 0. Traditionally if at least one
    class is unrecognized by the classifier, G-mean resolves to zero. To
    alleviate this property, for highly multi-class the sensitivity of
    unrecognized classes can be "corrected" to be a user specified value
    (instead of zero). This option works only if ``average == 'multiclass'``.

    Parameters
    ----------
    y_true : ndarray, shape (n_samples, )
        Ground truth (correct) target values.

    y_pred : ndarray, shape (n_samples, )
        Estimated targets as returned by a classifier.

    labels : list, optional
        The set of labels to include when ``average != 'binary'``, and their
        order if ``average is None``. Labels present in the data can be
        excluded, for example to calculate a multiclass average ignoring a
        majority negative class, while labels not present in the data will
        result in 0 components in a macro average.

    pos_label : str or int, optional (default=1)
        The class to report if ``average='binary'`` and the data is binary.
        If the data are multiclass, this will be ignored;
        setting ``labels=[pos_label]`` and ``average != 'binary'`` will report
        scores for that label only.

    average : str or None, optional (default=``'multiclass'``)
        If ``None``, the scores for each class are returned. Otherwise, this
        determines the type of averaging performed on the data:

        ``'binary'``:
            Only report results for the class specified by ``pos_label``.
            This is applicable only if targets (``y_{true,pred}``) are binary.
        ``'micro'``:
            Calculate metrics globally by counting the total true positives,
            false negatives and false positives.
        ``'macro'``:
            Calculate metrics for each label, and find their unweighted
            mean.  This does not take label imbalance into account.
        ``'weighted'``:
            Calculate metrics for each label, and find their average, weighted
            by support (the number of true instances for each label). This
            alters 'macro' to account for label imbalance; it can result in an
            F-score that is not between precision and recall.
        ``'samples'``:
            Calculate metrics for each instance, and find their average (only
            meaningful for multilabel classification where this differs from
            :func:`accuracy_score`).

    sample_weight : ndarray, shape (n_samples, )
        Sample weights.

    correction: float, optional (default=0.0)
        Substitutes sensitivity of unrecognized classes from zero to a given
        value.

    Returns
    -------
    geometric_mean : float

    Examples
    --------
    >>> from imblearn.metrics import geometric_mean_score
    >>> y_true = [0, 1, 2, 0, 1, 2]
    >>> y_pred = [0, 2, 1, 0, 0, 1]
    >>> geometric_mean_score(y_true, y_pred)
    0.0
    >>> geometric_mean_score(y_true, y_pred, correction=0.001)
    0.010000000000000004
    >>> geometric_mean_score(y_true, y_pred, average='macro')
    0.47140452079103168
    >>> geometric_mean_score(y_true, y_pred, average='micro')
    0.47140452079103168
    >>> geometric_mean_score(y_true, y_pred, average='weighted')
    0.47140452079103168
    >>> geometric_mean_score(y_true, y_pred, average=None)
    array([ 0.8660254,  0.       ,  0.       ])

    References
    ----------
    .. [1] Kubat, M. and Matwin, S. "Addressing the curse of
       imbalanced training sets: one-sided selection" ICML (1997)

    .. [2] Barandela, R., Sánchez, J. S., Garcıa, V., & Rangel, E. "Strategies
       for learning in class imbalance problems", Pattern Recognition,
       36(3), (2003), pp 849-851.

    """
    if average is None or average != 'multiclass':
        sen, spe, _ = sensitivity_specificity_support(
            y_true,
            y_pred,
            labels=labels,
            pos_label=pos_label,
            average=average,
            warn_for=('specificity', 'specificity'),
            sample_weight=sample_weight)

        LOGGER.debug('The sensitivity and specificity are : %s - %s' %
                     (sen, spe))

        return np.sqrt(sen * spe)
    else:
        present_labels = unique_labels(y_true, y_pred)

        if labels is None:
            labels = present_labels
            n_labels = None
        else:
            n_labels = len(labels)
            labels = np.hstack([labels, np.setdiff1d(present_labels, labels,
                                                     assume_unique=True)])

        le = LabelEncoder()
        le.fit(labels)
        y_true = le.transform(y_true)
        y_pred = le.transform(y_pred)
        sorted_labels = le.classes_
<<<<<<< HEAD

        # labels are now from 0 to len(labels) - 1 -> use bincount
        tp = y_true == y_pred
        tp_bins = y_true[tp]

        if sample_weight is not None:
            tp_bins_weights = np.asarray(sample_weight)[tp]
        else:
            tp_bins_weights = None

        if len(tp_bins):
            tp_sum = bincount(tp_bins, weights=tp_bins_weights,
                              minlength=len(labels))
        else:
            # Pathological case
            true_sum = tp_sum = np.zeros(len(labels))
        if len(y_true):
            true_sum = bincount(y_true, weights=sample_weight,
                                minlength=len(labels))

        # Retain only selected labels
        indices = np.searchsorted(sorted_labels, labels[:n_labels])
        tp_sum = tp_sum[indices]
        true_sum = true_sum[indices]

        recall = _prf_divide(tp_sum, true_sum, "recall", "true", None,
                             "recall")
        recall[recall == 0] = correction

=======

        # labels are now from 0 to len(labels) - 1 -> use bincount
        tp = y_true == y_pred
        tp_bins = y_true[tp]

        if sample_weight is not None:
            tp_bins_weights = np.asarray(sample_weight)[tp]
        else:
            tp_bins_weights = None

        if len(tp_bins):
            tp_sum = bincount(tp_bins, weights=tp_bins_weights,
                              minlength=len(labels))
        else:
            # Pathological case
            true_sum = tp_sum = np.zeros(len(labels))
        if len(y_true):
            true_sum = bincount(y_true, weights=sample_weight,
                                minlength=len(labels))

        # Retain only selected labels
        indices = np.searchsorted(sorted_labels, labels[:n_labels])
        tp_sum = tp_sum[indices]
        true_sum = true_sum[indices]

        recall = _prf_divide(tp_sum, true_sum, "recall", "true", None,
                             "recall")
        recall[recall == 0] = correction

>>>>>>> 987ddbc2
        return sp.stats.mstats.gmean(recall)


def make_index_balanced_accuracy(alpha=0.1, squared=True):
    """Balance any scoring function using the index balanced accuracy

    This factory function wraps scoring function to express it as the
    index balanced accuracy (IBA). You need to use this function to
    decorate any scoring function.

    Only metrics requiring ``y_pred`` can be corrected with the index
    balanced accuracy. ``y_score`` cannot be used since the dominance
    cannot be computed.

    Parameters
    ----------
    alpha : float, optional (default=0.1)
        Weighting factor.

    squared : bool, optional (default=True)
        If ``squared`` is True, then the metric computed will be squared
        before to be weighted.

    Returns
    -------
    iba_scoring_func : callable,
        Returns the scoring metric decorated which will automatically compute
        the index balanced accuracy.

    Examples
    --------
    >>> from imblearn.metrics import geometric_mean_score as gmean
    >>> from imblearn.metrics import make_index_balanced_accuracy as iba
    >>> gmean = iba(alpha=0.1, squared=True)(gmean)
    >>> y_true = [1, 0, 0, 1, 0, 1]
    >>> y_pred = [0, 0, 1, 1, 0, 1]
    >>> print(gmean(y_true, y_pred, average=None))
    [ 0.44444444  0.44444444]
    """

    def decorate(scoring_func):
        @functools.wraps(scoring_func)
        def compute_score(*args, **kwargs):
            # Create the list of tags
            tags_scoring_func = getcallargs(scoring_func, *args, **kwargs)
            # check that the scoring function does not need a score
            # and only a prediction
            if ('y_score' in tags_scoring_func or
                'y_prob' in tags_scoring_func or
                    'y2' in tags_scoring_func):
                raise AttributeError('The function {} has an unsupported'
                                     ' attribute. Metric with`y_pred` are the'
                                     ' only supported metrics is the only'
                                     ' supported.')
            # Compute the score from the scoring function
            _score = scoring_func(*args, **kwargs)
            # Square if desired
            if squared:
                _score = np.power(_score, 2)
            # Get the signature of the sens/spec function
            sens_spec_sig = signature(sensitivity_specificity_support)
<<<<<<< HEAD
            # Filter the inputs required by the sens/spec function
            if scoring_func != geometric_mean_score:
                tags_sens_spec = sens_spec_sig.bind(**tags_scoring_func)
            else:
                # Adapt the parameters to sens/spec function
                del tags_scoring_func['correction']
                if "average" not in kwargs:
                    tags_scoring_func['average'] = 'binary'
                tags_sens_spec = sens_spec_sig.bind(**tags_scoring_func)
=======
            # We need to extract from kwargs only the one needed by the
            # specificity and specificity
            params_sens_spec = set(sens_spec_sig._parameters.keys())
            # Make the intersection between the parameters
            sel_params = params_sens_spec.intersection(
                set(tags_scoring_func))
            # Create a sub dictionary
            tags_scoring_func = dict((k, tags_scoring_func[k])
                                     for k in sel_params)
            # Check if the metric is the geometric mean
            if scoring_func.__name__ == 'geometric_mean_score':
                if 'average' in tags_scoring_func:
                    if tags_scoring_func['average'] == 'multiclass':
                        tags_scoring_func['average'] = 'macro'
            # We do not support multilabel so the only average supported
            # is binary
            elif (scoring_func.__name__ == 'accuracy_score' or
                  scoring_func.__name__ == 'jaccard_similarity_score'):
                tags_scoring_func['average'] = 'binary'
            # Create the list of parameters through signature binding
            tags_sens_spec = sens_spec_sig.bind(
                **tags_scoring_func)
>>>>>>> 987ddbc2
            # Call the sens/spec function
            sen, spe, _ = sensitivity_specificity_support(
                *tags_sens_spec.args,
                **tags_sens_spec.kwargs)
            # Compute the dominance
            dom = sen - spe
            return (1. + alpha * dom) * _score

        return compute_score

    return decorate


def classification_report_imbalanced(y_true,
                                     y_pred,
                                     labels=None,
                                     target_names=None,
                                     sample_weight=None,
                                     digits=2,
                                     alpha=0.1):
    """Build a classification report based on metrics used with imbalanced
    dataset

    Specific metrics have been proposed to evaluate the classification
    performed on imbalanced dataset. This report compiles the
    state-of-the-art metrics: precision/recall/specificity, geometric
    mean, and index balanced accuracy of the
    geometric mean.

    Parameters
    ----------
    y_true : ndarray, shape (n_samples, )
        Ground truth (correct) target values.

    y_pred : ndarray, shape (n_samples, )
        Estimated targets as returned by a classifier.

    labels : list, optional
        The set of labels to include when ``average != 'binary'``, and their
        order if ``average is None``. Labels present in the data can be
        excluded, for example to calculate a multiclass average ignoring a
        majority negative class, while labels not present in the data will
        result in 0 components in a macro average.

    target_names : list of strings, optional
        Optional display names matching the labels (same order).

    sample_weight : ndarray, shape (n_samples, )
        Sample weights.

    digits : int, optional (default=2)
        Number of digits for formatting output floating point values

    alpha : float, optional (default=0.1)
        Weighting factor.

    Returns
    -------
    report : string
        Text summary of the precision, recall, specificity, geometric mean,
        and index balanced accuracy.

    Examples
    --------
    >>> import numpy as np
    >>> from imblearn.metrics import classification_report_imbalanced
    >>> y_true = [0, 1, 2, 2, 2]
    >>> y_pred = [0, 0, 2, 2, 1] # doctest : +NORMALIZE_WHITESPACE
    >>> target_names = ['class 0', 'class 1', \
    'class 2'] # doctest : +NORMALIZE_WHITESPACE
    >>> print(classification_report_imbalanced(y_true, y_pred, \
    target_names=target_names))
                       pre       rec       spe        f1       geo       iba\
       sup
    <BLANKLINE>
        class 0       0.50      1.00      0.75      0.67      0.71      0.48\
         1
        class 1       0.00      0.00      0.75      0.00      0.00      0.00\
         1
        class 2       1.00      0.67      1.00      0.80      0.82      0.69\
         3
    <BLANKLINE>
    avg / total       0.70      0.60      0.90      0.61      0.63      0.51\
         5
    <BLANKLINE>

    """

    if labels is None:
        labels = unique_labels(y_true, y_pred)
    else:
        labels = np.asarray(labels)

    last_line_heading = 'avg / total'

    if target_names is None:
        target_names = ['%s' % l for l in labels]
    name_width = max(len(cn) for cn in target_names)
    width = max(name_width, len(last_line_heading), digits)

    headers = ["pre", "rec", "spe", "f1", "geo", "iba", "sup"]
    fmt = '%% %ds' % width  # first column: class name
    fmt += '  '
    fmt += ' '.join(['% 9s' for _ in headers])
    fmt += '\n'

    headers = [""] + headers
    report = fmt % tuple(headers)
    report += '\n'

    # Compute the different metrics
    # Precision/recall/f1
    precision, recall, f1, support = precision_recall_fscore_support(
        y_true,
        y_pred,
        labels=labels,
        average=None,
        sample_weight=sample_weight)
    # Specificity
    specificity = specificity_score(
        y_true,
        y_pred,
        labels=labels,
        average=None,
        sample_weight=sample_weight)
    # Geometric mean
    geo_mean = geometric_mean_score(
        y_pred,
        y_true,
        labels=labels,
        average=None,
        sample_weight=sample_weight)
    # Index balanced accuracy
    iba_gmean = make_index_balanced_accuracy(
        alpha=alpha, squared=True)(geometric_mean_score)
    iba = iba_gmean(
        y_pred,
        y_true,
        labels=labels,
        average=None,
        sample_weight=sample_weight)

    for i, label in enumerate(labels):
        values = [target_names[i]]
        for v in (precision[i], recall[i], specificity[i], f1[i], geo_mean[i],
                  iba[i]):
            values += ["{0:0.{1}f}".format(v, digits)]
        values += ["{0}".format(support[i])]
        report += fmt % tuple(values)

    report += '\n'

    # compute averages
    values = [last_line_heading]
    for v in (np.average(
            precision, weights=support), np.average(
                recall, weights=support), np.average(
                    specificity, weights=support), np.average(
                        f1, weights=support), np.average(
                            geo_mean, weights=support), np.average(
                                iba, weights=support)):
        values += ["{0:0.{1}f}".format(v, digits)]
    values += ['{0}'.format(np.sum(support))]
    report += fmt % tuple(values)
    return report<|MERGE_RESOLUTION|>--- conflicted
+++ resolved
@@ -477,11 +477,7 @@
     and specificity. For multi-class problems it is a higher root of the
     product of sensitivity for each class.
 
-<<<<<<< HEAD
-    For compatibility with other imbalance performance measures, G-mean can
-=======
     For compatibility with other imbalance performance measures, G-mean can be
->>>>>>> 987ddbc2
     calculated for each class separately on a one-vs-rest basis when
     ``average != 'multiclass'``.
 
@@ -604,7 +600,6 @@
         y_true = le.transform(y_true)
         y_pred = le.transform(y_pred)
         sorted_labels = le.classes_
-<<<<<<< HEAD
 
         # labels are now from 0 to len(labels) - 1 -> use bincount
         tp = y_true == y_pred
@@ -634,37 +629,6 @@
                              "recall")
         recall[recall == 0] = correction
 
-=======
-
-        # labels are now from 0 to len(labels) - 1 -> use bincount
-        tp = y_true == y_pred
-        tp_bins = y_true[tp]
-
-        if sample_weight is not None:
-            tp_bins_weights = np.asarray(sample_weight)[tp]
-        else:
-            tp_bins_weights = None
-
-        if len(tp_bins):
-            tp_sum = bincount(tp_bins, weights=tp_bins_weights,
-                              minlength=len(labels))
-        else:
-            # Pathological case
-            true_sum = tp_sum = np.zeros(len(labels))
-        if len(y_true):
-            true_sum = bincount(y_true, weights=sample_weight,
-                                minlength=len(labels))
-
-        # Retain only selected labels
-        indices = np.searchsorted(sorted_labels, labels[:n_labels])
-        tp_sum = tp_sum[indices]
-        true_sum = true_sum[indices]
-
-        recall = _prf_divide(tp_sum, true_sum, "recall", "true", None,
-                             "recall")
-        recall[recall == 0] = correction
-
->>>>>>> 987ddbc2
         return sp.stats.mstats.gmean(recall)
 
 
@@ -726,17 +690,6 @@
                 _score = np.power(_score, 2)
             # Get the signature of the sens/spec function
             sens_spec_sig = signature(sensitivity_specificity_support)
-<<<<<<< HEAD
-            # Filter the inputs required by the sens/spec function
-            if scoring_func != geometric_mean_score:
-                tags_sens_spec = sens_spec_sig.bind(**tags_scoring_func)
-            else:
-                # Adapt the parameters to sens/spec function
-                del tags_scoring_func['correction']
-                if "average" not in kwargs:
-                    tags_scoring_func['average'] = 'binary'
-                tags_sens_spec = sens_spec_sig.bind(**tags_scoring_func)
-=======
             # We need to extract from kwargs only the one needed by the
             # specificity and specificity
             params_sens_spec = set(sens_spec_sig._parameters.keys())
@@ -759,7 +712,6 @@
             # Create the list of parameters through signature binding
             tags_sens_spec = sens_spec_sig.bind(
                 **tags_scoring_func)
->>>>>>> 987ddbc2
             # Call the sens/spec function
             sen, spe, _ = sensitivity_specificity_support(
                 *tags_sens_spec.args,
